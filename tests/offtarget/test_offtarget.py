from dataclasses import dataclass
from pathlib import Path

import pytest
from fgpyo.sam import Cigar

<<<<<<< HEAD
from prymer.api import Primer
from prymer.api import PrimerPair
from prymer.api import Span
from prymer.api import Strand
from prymer.offtarget import BwaHit
from prymer.offtarget import BwaResult
from prymer.offtarget import OffTargetDetector
from prymer.offtarget import OffTargetResult
from prymer.offtarget.bwa import BWA_EXECUTABLE_NAME
=======
from prymer.api.oligo import Oligo
from prymer.api.primer_pair import PrimerPair
from prymer.api.span import Span
from prymer.api.span import Strand
from prymer.offtarget.bwa import BwaHit
from prymer.offtarget.bwa import BwaResult
from prymer.offtarget.offtarget_detector import OffTargetDetector
from prymer.offtarget.offtarget_detector import OffTargetResult
>>>>>>> 93ea6e71


def _build_detector(
    ref_fasta: Path,
    max_primer_hits: int = 1,
    max_primer_pair_hits: int = 1,
    three_prime_region_length: int = 20,
    max_mismatches_in_three_prime_region: int = 0,
    max_mismatches: int = 0,
    max_amplicon_size: int = 250,
    cache_results: bool = True,
) -> OffTargetDetector:
    """Builds an `OffTargetDetector` with strict defaults"""
    return OffTargetDetector(
        ref=ref_fasta,
        max_primer_hits=max_primer_hits,
        max_primer_pair_hits=max_primer_pair_hits,
        three_prime_region_length=three_prime_region_length,
        max_mismatches_in_three_prime_region=max_mismatches_in_three_prime_region,
        max_mismatches=max_mismatches,
        max_amplicon_size=max_amplicon_size,
        cache_results=cache_results,
        keep_spans=True,
        keep_primer_spans=True,
        executable=BWA_EXECUTABLE_NAME,
    )


@pytest.fixture
def multimap_primer_pair() -> PrimerPair:
    """A primer pair that maps to many locations (204 for each primer, 856 as a pair)"""
    return PrimerPair(
        left_primer=Oligo(
            bases="AAAAA",
            tm=37,
            penalty=0,
            span=Span("chr1", start=67, end=71),
        ),
        right_primer=Oligo(
            bases="TTTTT",
            tm=37,
            penalty=0,
            span=Span("chr1", start=75, end=79, strand=Strand.NEGATIVE),
        ),
        amplicon_sequence="AAAAAtacAAAAA",
        amplicon_tm=37,
        penalty=0.0,
    )


# Test that using the cache (or not) does not affect the results
@pytest.mark.parametrize("cache_results", [True, False])
def test_filter(ref_fasta: Path, multimap_primer_pair: PrimerPair, cache_results: bool) -> None:
    primers = list(multimap_primer_pair)
    # keep all, # of mappings found is at the limit
    with _build_detector(
        ref_fasta=ref_fasta, max_primer_hits=204, cache_results=cache_results
    ) as d:
        assert d.filter(primers=primers) == primers
    # keep all, # of mappings found is one beyond the limit
    with _build_detector(
        ref_fasta=ref_fasta, max_primer_hits=203, cache_results=cache_results
    ) as d:
        assert len(d.filter(primers=primers)) == 0


# Test that using the cache (or not) does not affect the results
@pytest.mark.parametrize("cache_results", [True, False])
def test_ok(ref_fasta: Path, multimap_primer_pair: PrimerPair, cache_results: bool) -> None:
    result: OffTargetResult
    with _build_detector(
        ref_fasta=ref_fasta,
        max_primer_hits=204,
        max_primer_pair_hits=856,
        cache_results=cache_results,
    ) as d:
        result = d.check_one(primer_pair=multimap_primer_pair)
        assert result.primer_pair == multimap_primer_pair, id
        assert len(result.left_primer_spans) == 204
        assert len(result.right_primer_spans) == 204
        assert len(result.spans) == 856


# Test that using the cache (or not) does not affect the results
@pytest.mark.parametrize("cache_results", [True, False])
@pytest.mark.parametrize(
    "id, max_primer_hits, max_primer_pair_hits, passes",
    [
        ("too many primer hits", 203, 856, False),
        ("too many primer pair hits", 204, 855, False),
        ("at the maximum", 204, 856, True),
    ],
)
def test_check_too_many_primer_pair_hits(
    ref_fasta: Path,
    multimap_primer_pair: PrimerPair,
    id: str,
    max_primer_hits: int,
    max_primer_pair_hits: int,
    passes: bool,
    cache_results: bool,
) -> None:
    result: OffTargetResult
    with _build_detector(
        ref_fasta=ref_fasta,
        max_primer_hits=max_primer_hits,
        max_primer_pair_hits=max_primer_pair_hits,
        cache_results=cache_results,
    ) as d:
        # when checking caching, calls check_one twice, with the second time the result being.  Do
        # not run twice when we aren't caching, since the second time we map a read, we get
        # different multi-mappings due to how BWA uses a random seed at the start of its execution.
        num_rounds = 2 if cache_results else 1
        for i in range(num_rounds):
            result = d.check_one(primer_pair=multimap_primer_pair)
            assert result.primer_pair == multimap_primer_pair, id
            assert result.passes is passes, id
            # only retrieved from the cache on the first loop iteration, and if using the cache
            cached = cache_results and (i == 1)
            assert result.cached is cached, id


# Test that using the cache (or not) does not affect the results
@pytest.mark.parametrize("cache_results", [True, False])
def test_mappings_of(ref_fasta: Path, cache_results: bool) -> None:
    with _build_detector(ref_fasta=ref_fasta, cache_results=cache_results) as detector:
        p1: Oligo = Oligo(
            tm=37,
            penalty=0,
            span=Span(refname="chr1", start=1, end=30),
            bases="CAGGTGGATCATGAGGTCAGGAGTTCAAGA",
        )
        # NB: the expected hit is returned on the _opposite_ strand
        expected_hit1: BwaHit = BwaHit(
            refname="chr1", start=1, negative=False, cigar=Cigar.from_cigarstring("30M"), edits=0
        )

        p2: Oligo = Oligo(
            tm=37,
            penalty=0,
            span=Span(refname="chr1", start=61, end=93, strand=Strand.NEGATIVE),
            bases="CATGCCCAGCTAATTTTTTGTATTTTTAGTAGA",
        )
        # NB: the expected hit is returned on the _opposite_ strand
        expected_hit2: BwaHit = BwaHit(
            refname="chr1", start=61, negative=True, cigar=Cigar.from_cigarstring("33M"), edits=0
        )

        # Test running the same primers through mappings_of to ensure we get the same results
        for _ in range(10):
            results_dict: dict[str, BwaResult] = detector.mappings_of(primers=[p1, p2])
            assert len(results_dict) == 2
            assert results_dict[p1.bases].hit_count == 1
            assert results_dict[p1.bases].hits[0] == expected_hit1
            assert results_dict[p2.bases].hit_count == 1
            assert results_dict[p2.bases].hits[0] == expected_hit2


# Test that using the cache (or not) does not affect the results
@pytest.mark.parametrize("cache_results", [True, False])
@pytest.mark.parametrize(
    "test_id, left, right, expected",
    [
        (
            "No mappings - different refnames",
            BwaHit.build("chr1", 100, False, "100M", 0),
            BwaHit.build("chr2", 100, True, "100M", 0),
            [],
        ),
        (
            "No mappings - FF pair",
            BwaHit.build("chr1", 100, True, "100M", 0),
            BwaHit.build("chr1", 100, True, "100M", 0),
            [],
        ),
        (
            "No mappings - RR pair",
            BwaHit.build("chr1", 100, False, "100M", 0),
            BwaHit.build("chr1", 100, False, "100M", 0),
            [],
        ),
        (
            "No mappings - overlapping primers (1bp overlap)",
            BwaHit.build("chr1", 100, False, "100M", 0),
            BwaHit.build("chr1", 199, True, "100M", 0),
            [],
        ),
        (
            "No mappings - amplicon size too big (1bp too big)",
            BwaHit.build("chr1", 100, False, "100M", 0),
            BwaHit.build("chr1", 151, True, "100M", 0),
            [],
        ),
        (
            "Mappings - FR pair (R1 F)",
            BwaHit.build("chr1", 100, False, "100M", 0),
            BwaHit.build("chr1", 200, True, "100M", 0),
            [Span(refname="chr1", start=100, end=299)],
        ),
        (
            "Mappings - FR pair (R1 R)",
            BwaHit.build("chr1", 200, True, "100M", 0),
            BwaHit.build("chr1", 100, False, "100M", 0),
            [Span(refname="chr1", start=100, end=299)],
        ),
    ],
)
def test_to_amplicons(
    ref_fasta: Path,
    test_id: str,
    left: BwaHit,
    right: BwaHit,
    expected: list[Span],
    cache_results: bool,
) -> None:
    with _build_detector(ref_fasta=ref_fasta, cache_results=cache_results) as detector:
        actual = detector._to_amplicons(lefts=[left], rights=[right], max_len=250)
        assert actual == expected, test_id


def test_generic_filter(ref_fasta: Path) -> None:
    """
    This test isn't intended to validate any runtime assertions, but is a minimal example for the
    type checker to ensure that we can apply `OffTargetDetector.filter()` to arbitrary subclases of
    `Primer`.
    """

    @dataclass(frozen=True)
    class CustomPrimer(Oligo):
        foo: str = "foo"

    # fmt: off
    primers: list[CustomPrimer] = [
        CustomPrimer(bases="AAAA", tm=37, penalty=0, span=Span(refname="chr1", start=1, end=4), foo="bar"),  # noqa: E501
        CustomPrimer(bases="TTTT", tm=37, penalty=0, span=Span(refname="chr2", start=1, end=4), foo="qux"),  # noqa: E501
    ]
    # fmt: on

    with _build_detector(ref_fasta=ref_fasta) as detector:
        # Here we are validating that we can both
        # 1. Pass a list of a `Primer` subclass to `filter()` and
        # 2. Return a list of the same type.
        # NB: we're ignoring the unused value error because we want to check the type hint
        filtered_primers: list[CustomPrimer] = detector.filter(primers)  # noqa: F841<|MERGE_RESOLUTION|>--- conflicted
+++ resolved
@@ -4,26 +4,15 @@
 import pytest
 from fgpyo.sam import Cigar
 
-<<<<<<< HEAD
-from prymer.api import Primer
-from prymer.api import PrimerPair
-from prymer.api import Span
-from prymer.api import Strand
-from prymer.offtarget import BwaHit
-from prymer.offtarget import BwaResult
-from prymer.offtarget import OffTargetDetector
-from prymer.offtarget import OffTargetResult
-from prymer.offtarget.bwa import BWA_EXECUTABLE_NAME
-=======
 from prymer.api.oligo import Oligo
 from prymer.api.primer_pair import PrimerPair
 from prymer.api.span import Span
 from prymer.api.span import Strand
+from prymer.offtarget.bwa import BWA_EXECUTABLE_NAME
 from prymer.offtarget.bwa import BwaHit
 from prymer.offtarget.bwa import BwaResult
 from prymer.offtarget.offtarget_detector import OffTargetDetector
 from prymer.offtarget.offtarget_detector import OffTargetResult
->>>>>>> 93ea6e71
 
 
 def _build_detector(
