--- conflicted
+++ resolved
@@ -126,13 +126,8 @@
 
 
 class OffTargetDetector(AbstractContextManager):
-<<<<<<< HEAD
     """A class for detecting off-target mappings of primers and primer pairs that uses a custom
     version of "bwa aln" named "bwa-aln-interactive".
-=======
-    """
-    Detect off-target mappings of primers and primer pairs.
->>>>>>> a132a52d
 
     `OffTargetDetector` uses a [custom, interactive
     version](https://github.com/fulcrumgenomics/bwa-aln-interactive/) of `bwa aln` to perform
